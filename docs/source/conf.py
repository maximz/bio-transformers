# type: ignore
# flake8: noqa
# Configuration file for the Sphinx documentation builder.
#
# This file only contains a selection of the most common options. For a full
# list see the documentation:
# https://www.sphinx-doc.org/en/master/usage/configuration.html

# -- Path setup --------------------------------------------------------------

# If extensions (or modules to document with autodoc) are in another directory,
# add these directories to sys.path here. If the directory is relative to the
# documentation root, use os.path.abspath to make it absolute, like shown here.
#
import os
import sys
sys.path.insert(0, os.path.abspath('../..'))


# -- Project information -----------------------------------------------------
import sphinx_rtd_theme

project = "bio-transformers"
copyright = "2021, instadeep"
author = "instadeep"

# The full version, including alpha/beta/rc tags
<<<<<<< HEAD
release = "0.0.1"
=======
release = '0.0.4'
>>>>>>> e5412163


# -- General configuration ---------------------------------------------------

# Add any Sphinx extension module names here, as strings. They can be
# extensions coming with Sphinx (named 'sphinx.ext.*') or your custom
# ones.
extensions = []

# Add any paths that contain templates here, relative to this directory.
templates_path = ["_templates"]

# List of patterns, relative to source directory, that match files and
# directories to ignore when looking for source files.
# This pattern also affects html_static_path and html_extra_path.
exclude_patterns = []


# -- Options for HTML output -------------------------------------------------

# Add any paths that contain custom static files (such as style sheets) here,
# relative to this directory. They are copied after the builtin static files,
# so a file named "default.css" will overwrite the builtin "default.css".
<<<<<<< HEAD
html_static_path = ["_static"]

extensions = [
    "sphinx_rtd_theme",
]

html_theme = "sphinx_rtd_theme"
=======
source_suffix = [".rst", ".md"]
html_static_path = ['_static']
>>>>>>> e5412163
<|MERGE_RESOLUTION|>--- conflicted
+++ resolved
@@ -14,7 +14,8 @@
 #
 import os
 import sys
-sys.path.insert(0, os.path.abspath('../..'))
+
+sys.path.insert(0, os.path.abspath("../.."))
 
 
 # -- Project information -----------------------------------------------------
@@ -25,11 +26,7 @@
 author = "instadeep"
 
 # The full version, including alpha/beta/rc tags
-<<<<<<< HEAD
-release = "0.0.1"
-=======
-release = '0.0.4'
->>>>>>> e5412163
+release = "0.0.4"
 
 
 # -- General configuration ---------------------------------------------------
@@ -53,7 +50,6 @@
 # Add any paths that contain custom static files (such as style sheets) here,
 # relative to this directory. They are copied after the builtin static files,
 # so a file named "default.css" will overwrite the builtin "default.css".
-<<<<<<< HEAD
 html_static_path = ["_static"]
 
 extensions = [
@@ -61,7 +57,4 @@
 ]
 
 html_theme = "sphinx_rtd_theme"
-=======
-source_suffix = [".rst", ".md"]
-html_static_path = ['_static']
->>>>>>> e5412163
+source_suffix = [".rst", ".md"]