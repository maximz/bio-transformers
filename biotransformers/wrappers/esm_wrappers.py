--- conflicted
+++ resolved
@@ -18,21 +18,8 @@
 from pytorch_lightning.loggers import CSVLogger
 from torch.nn import DataParallel
 
-<<<<<<< HEAD
-# List all ESM models
-esm_list = [
-    # "esm1_t34_670M_UR50S",
-    # "esm1_t34_670M_UR50D",
-    "esm1_t34_670M_UR100",
-    "esm1_t12_85M_UR50S",
-    "esm1_t6_43M_UR50S",
-    "esm1b_t33_650M_UR50S",
-    # "esm_msa1_t12_100M_UR50S",
-]
-=======
 from ..lightning_utils.data import BioDataModule
 from ..lightning_utils.models import LightningESM
->>>>>>> 209f8ec0
 
 log = logger("esm_wrapper")
 
@@ -58,7 +45,7 @@
         self.num_layers = self.model.num_layers
         repr_layers = -1
         self.repr_layers = (repr_layers + self.num_layers + 1) % (self.num_layers + 1)
-        
+
         self.hidden_size = self.model.args.embed_dim
 
         if self.multi_gpu:
@@ -159,10 +146,13 @@
         """
         with torch.no_grad():
             model_outputs = self.model(
-                model_inputs["input_ids"].to(self._device), repr_layers=[self.repr_layers]
+                model_inputs["input_ids"].to(self._device),
+                repr_layers=[self.repr_layers],
             )
             logits = model_outputs["logits"].detach().cpu()
-            embeddings = model_outputs["representations"][self.repr_layers].detach().cpu()
+            embeddings = (
+                model_outputs["representations"][self.repr_layers].detach().cpu()
+            )
 
         return logits, embeddings
 
