"""
This script defines a parent class for transformers, for which child classes which are
specific to a given transformers implementation can inherit.
It allows to derive probabilities, embeddings and log-likelihoods based on inputs
sequences, and displays some properties of the transformer model.
"""
import os
from abc import ABC, abstractmethod
from os.path import join
from pathlib import Path
from typing import Any, Dict, Generator, Iterable, List, Optional, Tuple, Union

import numpy as np
import pytorch_lightning as pl
import torch
import torch.tensor
from biotransformers.lightning_utils.data import (
    AlphabetDataLoader,
    convert_ckpt_to_statedict,
)
from biotransformers.utils.constant import NATURAL_AAS_LIST
from biotransformers.utils.gpus_utils import set_device
from biotransformers.utils.logger import logger  # noqa
from biotransformers.utils.utils import (
    _check_memory_embeddings,
    _check_memory_logits,
    _check_sequence,
    get_logs_version,
    load_fasta,
)

# from esm.data import read_fasta
from pytorch_lightning import Trainer
from pytorch_lightning.callbacks import ModelCheckpoint
from pytorch_lightning.loggers import CSVLogger
from torch.nn import DataParallel
from torch.nn import functional as F  # noqa: N812
from tqdm import tqdm

from ..lightning_utils.data import BioDataModule
from ..lightning_utils.models import LightningModule

log = logger("transformers_wrapper")


class TransformersWrapper(ABC):
    """
    Abstract class that uses pretrained transformers model to evaluate
    a protein likelihood so as other insights.
    """

    def __init__(
        self,
        model_dir: str,
        _device: Optional[str] = None,
        multi_gpu: bool = False,
        mask_bool: bool = False,
    ):
        """Initialize Transformers wrapper

        Args:
            model_dir: name directory of the pretrained model
            _device: type of device to use (cpu or cuda).
            multi_gpu: turn on to True to use multigpu
            mask_bool: Wether to use mask or not for inference.
        """
        _device, _multi_gpu = set_device(_device, multi_gpu)

        self._device = torch.device(_device)
        self.multi_gpu = _multi_gpu
        self.model_dir = model_dir
        self.mask_bool = mask_bool

    @property
    def model_id(self) -> str:
        """Model ID, as specified in the model directory"""
        return self.model_dir.lower()

    @property
    @abstractmethod
    def clean_model_id(self) -> str:
        """Clean model ID (in case the model directory is not)"""

    @property
    @abstractmethod
    def model_vocabulary(self) -> List[str]:
        """Returns the whole vocabulary list"""

    @property
    @abstractmethod
    def vocab_size(self) -> int:
        """Returns the whole vocabulary size"""

    @property
    @abstractmethod
    def mask_token(self) -> str:
        """Representation of the mask token (as a string)"""

    @property
    @abstractmethod
    def pad_token(self) -> str:
        """Representation of the pad token (as a string)"""

    @property
    @abstractmethod
    def begin_token(self) -> str:
        """Representation of the beginning of sentence token (as a string).
        Returns an empty string if no such token"""

    @property
    @abstractmethod
    def end_token(self) -> str:
        """Representation of the end of sentence token (as a string).
        Returns an empty string if no such token."""

    @property
    @abstractmethod
    def does_end_token_exist(self) -> bool:
        """Returns true if a end of sequence token exists"""

    @property
    @abstractmethod
    def token_to_id(self):
        """Returns a function which maps tokens to IDs"""

    @property
    @abstractmethod
    def embeddings_size(self) -> int:
        """Returns size of the embeddings"""

    @abstractmethod
    def _process_sequences_and_tokens(
        self, sequences_list: List[str], tokens_list: List[str]
    ) -> Tuple[Dict[str, torch.Tensor], torch.tensor, List[int]]:
        """Function to transform tokens string to IDs; it depends on the model used"""

    @abstractmethod
    def _model_pass(
        self, model_inputs: Dict[str, torch.tensor]
    ) -> Tuple[torch.tensor, torch.tensor]:
        """Function which computes logits and embeddings based on a list of sequences"""

    @abstractmethod
    def _get_alphabet_dataloader(self) -> AlphabetDataLoader:
        """Function to build custom alphanbet"""

    def _get_num_batch_iter(self, model_inputs: Dict[str, Any], batch_size: int) -> int:
        num_of_sequences = model_inputs["input_ids"].shape[0]
        num_batch_iter = int(np.ceil(num_of_sequences / batch_size))
        return num_batch_iter

    def _generate_chunks(
        self, model_inputs: Dict[str, Any], batch_size: int
    ) -> Generator[Dict[str, Iterable], None, None]:
        """Yield a dictionnary of tensor"""
        num_of_sequences = model_inputs["input_ids"].shape[0]
        for i in range(0, num_of_sequences, batch_size):
            batch_sequence = {
                key: value[i : (i + batch_size)] for key, value in model_inputs.items()
            }
            yield batch_sequence

    def _repeat_and_mask_inputs(
        self, model_inputs: Dict[str, torch.Tensor]
    ) -> Tuple[Dict[str, torch.Tensor], List[List]]:
        """Create new tensor by masking each token and repeating sequence

        Args:
            model_inputs: shape -> (num_seqs, max_seq_len)

        Returns:
            model_inputs: shape -> (sum_tokens, max_seq_len)
            masked_ids_list: len -> (num_seqs)
        """
        new_input_ids = []
        new_attention_mask = []
        new_token_type_ids = []
        mask_ids = []
        for sequence, binary_mask, zeros in zip(
            model_inputs["input_ids"],
            model_inputs["attention_mask"],
            model_inputs["token_type_ids"],
        ):
            mask_id = []
            for i in range(1, sum(binary_mask) - self.does_end_token_exist * 1):
                mask_sequence = torch.tensor(
                    sequence[:i].tolist()
                    + [self.token_to_id(self.mask_token)]
                    + sequence[i + 1 :].tolist(),
                    dtype=torch.int64,
                )
                new_input_ids.append(mask_sequence)
                new_attention_mask.append(binary_mask)
                new_token_type_ids.append(zeros)
                mask_id.append(i)
            mask_ids.append(mask_id)
        model_inputs["input_ids"] = torch.stack(new_input_ids)
        model_inputs["attention_mask"] = torch.stack(new_attention_mask)
        model_inputs["token_type_ids"] = torch.stack(new_token_type_ids)
        return model_inputs, mask_ids

    def _gather_masked_outputs(
        self, model_outputs: torch.Tensor, masked_ids_list: List[List]
    ) -> torch.Tensor:
        """Gather all the masked outputs to get original tensor shape

        Args:
            model_outputs (torch.Tensor): shape -> (sum_tokens, max_seq_len, vocab_size)
            masked_ids_list (List[List]) : len -> (num_seqs)

        Returns:
            model_outputs (torch.Tensor): shape -> (num_seqs, max_seq_len, vocab_size)
        """
        max_length = model_outputs.shape[1]
        inf_tensor = -float("Inf") * torch.ones(
            [1, model_outputs.shape[2]], dtype=torch.float32
        )
        sequences_list = []
        start_id = 0
        for mask_id in masked_ids_list:
            end_id = start_id + len(mask_id)
            sequence = torch.cat(
                (
                    inf_tensor,
                    model_outputs[range(start_id, end_id), mask_id],
                    inf_tensor.repeat(max_length - len(mask_id) - 1, 1),
                ),
                0,
            )
            sequences_list.append(sequence)
            start_id = end_id
        return torch.stack(sequences_list)

    def _labels_remapping(
        self, labels: torch.Tensor, tokens: List[int]
    ) -> torch.Tensor:
        """Function that remaps IDs of the considered tokens from 0 to len(tokens)"""
        mapping = dict(zip(tokens, range(len(tokens))))
        return torch.tensor([mapping[lbl.item()] for lbl in labels])

    def _label_remapping(self, label: int, tokens: List[int]) -> int:
        """Function that remaps IDs of the considered tokens from 0 to len(tokens)"""
        mapping = dict(zip(tokens, range(len(tokens))))
        return mapping[label]

    def _filter_logits(
        self,
        logits: torch.Tensor,
        labels: torch.Tensor,
        tokens: List[int],
    ) -> Tuple[torch.Tensor, torch.Tensor]:
        """Remove unconsidered tokens from sequences and logits

        Args:
            logits (torch.Tensor): shape -> (num_seqs, max_seq_len, vocab_size)
            labels (torch.Tensor): shape -> (num_seqs, max_seq_len)
            tokens (List[int]): len -> (num_considered_token)

        Returns:
            logits (torch.Tensor): shape -> (sum_considered_token, num_considered_token)
            labels (torch.Tensor): shape -> (sum_considered_token,)
        """
        mask_filter = torch.zeros(labels.shape, dtype=torch.bool)
        for token_id in tokens:
            mask_filter += labels == token_id
        return (
            logits[mask_filter][:, tokens],
            self._labels_remapping(labels[mask_filter], tokens),
        )

    def _filter_loglikelihoods(
        self,
        logits: torch.Tensor,
        labels: torch.Tensor,
        tokens: List[int],
    ) -> torch.Tensor:
        """Function to compute the loglikelihood of sequences based on logits
        Args:
            logits : [description]
            labels : Position of
            tokens: [description]

        Returns:
            Torch.tensor: tensor
        """
        masks = torch.zeros(labels.shape, dtype=torch.bool)
        for token_id in tokens:
            masks += labels == token_id

        loglikelihoods = []
        log_softmax = torch.nn.LogSoftmax(dim=0)
        # loop over the sequences
        for sequence_logit, sequence_label, sequence_mask in zip(logits, labels, masks):
            if sum(sequence_mask) == 0:
                loglikelihood = torch.tensor(float("NaN"))
            else:
                loglikelihood = 0
                # loop over the tokens
                for logit, label, mask in zip(
                    sequence_logit, sequence_label, sequence_mask
                ):
                    if mask:
                        loglikelihood += log_softmax(logit[tokens])[
                            self._label_remapping(label.item(), tokens)
                        ]
            loglikelihoods.append(loglikelihood)
        return torch.stack(loglikelihoods)

    def _filter_and_pool_embeddings(
        self,
        embeddings: torch.Tensor,
        labels: torch.Tensor,
        tokens: List[int],
        pool_mode: Tuple[str, ...] = ("cls", "mean"),
    ) -> Dict[str, torch.Tensor]:
        """Remove unconsidered tokens from sequences and pool embeddings

        Args:
            logits (torch.Tensor): shape -> (num_seqs, max_seq_len, vocab_size)
            labels (torch.Tensor): shape -> (num_seqs, max_seq_len)
            tokens (List[int]): len -> (num_considered_token)
            pool_mode (Tuple[str]):

        Returns:
            embeddings[str] (torch.Tensor): shape -> (num_seqs, emb_size)
        """
        # cls pooling
        embeddings_dict = {}
        if "cls" in pool_mode:
            embeddings_dict["cls"] = embeddings[:, 0, :]

        # tokens filtering
        mask_filter = torch.zeros(labels.shape, dtype=torch.bool)
        for token_id in tokens:
            mask_filter += labels == token_id
        embeddings = [seq[msk] for seq, msk in zip(embeddings, mask_filter)]

        # embeddings pooling
        if "mean" in pool_mode:
            embeddings_dict["mean"] = torch.stack(
                [torch.mean(emb.float(), axis=0) for emb in embeddings]
            )
        if "max" in pool_mode:
            embeddings_dict["max"] = torch.stack(
                [torch.max(emb.float(), 0)[0] for emb in embeddings]
            )
        if "min" in pool_mode:
            embeddings_dict["min"] = torch.stack(
                [torch.min(emb.float(), 0)[0] for emb in embeddings]
            )

        if "full" in pool_mode:
            embeddings_dict["full"] = torch.stack([emb.float() for emb in embeddings])

        return embeddings_dict

    def _model_evaluation(
        self, model_inputs: Dict[str, torch.tensor], batch_size: int = 1, **kwargs
    ) -> Tuple[torch.Tensor, torch.Tensor]:
        """Compute logits and embeddings

        Function which computes logits and embeddings based on a list of sequences,
        a provided batch size and an inference configuration. The output is obtained
        by computing a forward pass through the model ("forward inference")

        Args:
            model_inputs (Dict[str, torch.tensor]): [description]
            batch_size (int): [description]

        Returns:
            Tuple[torch.tensor, torch.tensor]:
                    * logits [num_seqs, max_len_seqs, vocab_size]
                    * embeddings [num_seqs, max_len_seqs+1, embedding_size]
        """
        silent = kwargs.get("silent", False)
        # Initialize logits and embeddings before looping over batches
        logits = torch.Tensor()  # [num_seqs, max_len_seqs+1, vocab_size]
        embeddings = torch.Tensor()  # [num_seqs, max_len_seqs+1, embedding_size]

        for batch_inputs in tqdm(
            self._generate_chunks(model_inputs, batch_size),
            total=self._get_num_batch_iter(model_inputs, batch_size),
            disable=silent,
        ):
            batch_logits, batch_embeddings = self._model_pass(batch_inputs)

            embeddings = torch.cat((embeddings, batch_embeddings), dim=0)
            logits = torch.cat((logits, batch_logits), dim=0)

        return logits, embeddings

    def _compute_logits(
        self,
        model_inputs: Dict[str, torch.Tensor],
        batch_size: int,
        pass_mode: str,
        **kwargs
    ) -> torch.Tensor:
        """Intermediate function to compute logits

        Args:
            model_inputs[str] (torch.Tensor): shape -> (num_seqs, max_seq_len)
            batch_size (int)
            pass_mode (str)

        Returns:
            logits (torch.Tensor): shape -> (num_seqs, max_seq_len, vocab_size)
        """
        if pass_mode == "masked":
            model_inputs, masked_ids_list = self._repeat_and_mask_inputs(model_inputs)
            logits, _ = self._model_evaluation(
                model_inputs, batch_size=batch_size, **kwargs
            )
            logits = self._gather_masked_outputs(logits, masked_ids_list)
        elif pass_mode == "forward":
            logits, _ = self._model_evaluation(
                model_inputs, batch_size=batch_size, **kwargs
            )
        return logits

    def _compute_accuracy(self, logits: torch.Tensor, labels: torch.Tensor) -> float:
        """Intermediate function to compute accuracy

        Args:
            logits (torch.Tensor): shape -> (sum_considered_token, num_considered_token)
            labels (torch.Tensor): shape -> (sum_considered_token)

        Returns:
            accuracy (float)
        """
        softmaxes = F.softmax(logits, dim=1)
        _, predictions = torch.max(softmaxes, 1)
        accuracies = predictions.eq(labels)

        return accuracies.float().mean().item()

    def _compute_calibration(
        self, logits: torch.Tensor, labels: torch.Tensor, n_bins: int = 10
    ) -> Dict[str, Any]:
        """Intermediate function to compute calibration

        Args:
            logits (torch.Tensor): shape -> (sum_considered_token, num_considered_token)
            labels (torch.Tensor): shape -> (sum_considered_token)
            n_bins (int)

        Returns:
            accuracy (float)
            ece (float)
            reliability_diagram (List[float])
        """
        softmaxes = F.softmax(logits, dim=1)
        confidences, predictions = torch.max(softmaxes, 1)
        accuracies = predictions.eq(labels)

        bin_boundaries = torch.linspace(0, 1, n_bins + 1)
        bin_lowers = bin_boundaries[:-1]
        bin_uppers = bin_boundaries[1:]

        reliability_diagram = []
        ece = torch.zeros(1, device=logits.device)
        for bin_lower, bin_upper in zip(bin_lowers, bin_uppers):
            # Calculated |confidence - accuracy| in each bin
            in_bin = confidences.gt(bin_lower.item()) * confidences.le(bin_upper.item())
            prop_in_bin = in_bin.float().mean()
            if prop_in_bin.item() > 0:
                accuracy_in_bin = accuracies[in_bin].float().mean()
                avg_confidence_in_bin = confidences[in_bin].mean()
                reliability_diagram.append(accuracy_in_bin.item())
                ece += torch.abs(avg_confidence_in_bin - accuracy_in_bin) * prop_in_bin
            else:
                reliability_diagram.append(0.0)

        return {
            "accuracy": accuracies.float().mean().item(),
            "ece": ece.item(),
            "reliability_diagram": reliability_diagram,
        }

    def compute_logits(
        self,
        sequences: Union[List[str], str],
        batch_size: int = 1,
        tokens_list: List[str] = None,
        pass_mode: str = "forward",
        silent: bool = False,
    ) -> Tuple[List[np.ndarray]]:
        """Function that computes the logits from sequences.

        It returns a list of logits for each sequence. Each sequence in the list
        contains only the amino acid to interest.

        Args:
            sequences_list: List of sequences
            batch_size: number of sequences to consider for the forward pass
            pass_mode: Mode of model evaluation ('forward' or 'masked')
            tokens_list: List of tokens to consider

        Returns:
            Tuple[torch.tensor, torch.tensor]: logits and labels in torch.tensor format
        """
        if tokens_list is None:
            tokens_list = NATURAL_AAS_LIST

        if isinstance(sequences, str):
            sequences = load_fasta(sequences)

        _check_sequence(sequences, self.model_dir, 1024)
        _check_memory_logits(sequences, self.vocab_size, pass_mode)

        inputs, labels, tokens = self._process_sequences_and_tokens(
            sequences, tokens_list
        )
        logits = self._compute_logits(inputs, batch_size, pass_mode, silent=silent)
        logits, labels = self._filter_logits(logits, labels, tokens)

        lengths = [len(sequence) for sequence in sequences]
        splitted_logits = torch.split(logits, lengths, dim=0)
        splitted_logits = [logits.numpy() for logits in splitted_logits]

        return splitted_logits

    def compute_probabilities(
        self,
        sequences_list: List[str],
        batch_size: int = 1,
        tokens_list: List[str] = None,
        pass_mode: str = "forward",
        silent: bool = False,
    ) -> List[Dict[int, Dict[str, float]]]:
        """Function that computes the probabilities over amino-acids from sequences.

        It takes as inputs a list of sequences and returns a list of dictionaries.
        Each dictionary contains the probabilities over the natural amino-acids for each
        position in the sequence. The keys represent the positions (indexed
        starting with 0) and the values are dictionaries of probabilities over
        the natural amino-acids for this position.

        In these dictionaries, the keys are the amino-acids and the value
        the corresponding probabilities.

        Args:
            sequences_list: List of sequences
            batch_size: number of sequences to consider for the forward pass
            pass_mode: Mode of model evaluation ('forward' or 'masked')
            tokens_list: List of tokens to consider
            silent : display or not progress bar
        Returns:
            List[Dict[int, Dict[str, float]]]: dictionaries of probabilities per seq
        """
        if tokens_list is None:
            tokens_list = NATURAL_AAS_LIST

        _check_sequence(sequences_list, self.model_dir, 1024)
        _check_memory_logits(sequences_list, self.vocab_size, pass_mode)

        inputs, labels, tokens = self._process_sequences_and_tokens(
            sequences_list, tokens_list
        )
        logits = self._compute_logits(inputs, batch_size, pass_mode, silent=silent)
        logits, _ = self._filter_logits(logits, labels, tokens)

        lengths = [len(sequence) for sequence in sequences_list]
        splitted_logits = torch.split(logits, lengths, dim=0)

        softmax = torch.nn.Softmax(dim=-1)
        splitted_probabilities = [softmax(logits) for logits in splitted_logits]

        def _get_probabilities_dict(probs: torch.Tensor) -> Dict[str, float]:
            return {
                aa: float(probs[i].cpu().numpy())
                for i, aa in enumerate(NATURAL_AAS_LIST)
            }

        probabilities = [
            {
                key: _get_probabilities_dict(value)
                for key, value in dict(enumerate(split)).items()
            }
            for split in splitted_probabilities
        ]

        return probabilities

    def compute_loglikelihood(
        self,
        sequences: Union[List[str], str],
        batch_size: int = 1,
        tokens_list: List[str] = None,
        pass_mode: str = "forward",
        silent: bool = False,
    ) -> np.ndarray:
        """Function that computes loglikelihoods of sequences

        Args:
            sequences: List of sequences
            batch_size: Batch size
            pass_mode: Mode of model evaluation ('forward' or 'masked')
            tokens_list: List of tokens to consider

        Returns:
            torch.Tensor: loglikelihoods in numpy format
        """
        if tokens_list is None:
            tokens_list = NATURAL_AAS_LIST

        if isinstance(sequences, str):
            sequences = load_fasta(sequences)

        _check_sequence(sequences, self.model_dir, 1024)
        _check_memory_logits(sequences, self.vocab_size, pass_mode)

        inputs, labels, tokens = self._process_sequences_and_tokens(
            sequences, tokens_list
        )
        logits = self._compute_logits(inputs, batch_size, pass_mode, silent=silent)
        loglikelihoods = self._filter_loglikelihoods(logits, labels, tokens)

        return loglikelihoods.numpy()

    def compute_embeddings(
        self,
        sequences: Union[List[str], str],
        batch_size: int = 1,
        pool_mode: Tuple[str, ...] = ("cls", "mean"),
        tokens_list: List[str] = None,
        silent: bool = False,
    ) -> Dict[str, np.ndarray]:
        """Function that computes embeddings of sequences.

        The embedding has a size (n_sequence, num_tokens, embeddings_size) so we use
        an aggregation function specified in pool_mode to aggregate the tensor on
        the num_tokens dimension. 'mean' signifies that we take the mean over the
        num_tokens dimension.

        Args:
            sequences: List of sequences or path of fasta file
            batch_size: Batch size
            pool_mode: Mode of pooling ('cls', 'mean', 'min', 'max)
            tokens_list: List of tokens to consider
            silent : whereas to display or not progress bar
        Returns:
            torch.Tensor: Tensor of shape [number_of_sequences, embeddings_size]
        """
        if "full" in pool_mode and not all(
            len(s) == len(sequences[0]) for s in sequences
        ):
            raise Exception(
                'Sequences must be of same length when pool_mode = ("full",)'
            )

        if tokens_list is None:
            tokens_list = NATURAL_AAS_LIST

        if isinstance(sequences, str):
            sequences = load_fasta(sequences)

        _check_sequence(sequences, self.model_dir, 1024)
        _check_memory_embeddings(sequences, self.embeddings_size, pool_mode)

        inputs, _, tokens = self._process_sequences_and_tokens(sequences, tokens_list)
        embeddings_dict = dict(zip(pool_mode, [torch.Tensor()] * len(pool_mode)))

        for batch_inputs in tqdm(
            self._generate_chunks(inputs, batch_size),
            total=self._get_num_batch_iter(inputs, batch_size),
            disable=silent,
        ):
            _, batch_embeddings = self._model_pass(batch_inputs)
            batch_labels = batch_inputs["input_ids"]

            batch_embeddings_dict = self._filter_and_pool_embeddings(
                batch_embeddings, batch_labels, tokens, pool_mode
            )

            for key in pool_mode:
                embeddings_dict[key] = torch.cat(
                    (embeddings_dict[key], batch_embeddings_dict[key]), dim=0
                )

        return {key: value.numpy() for key, value in embeddings_dict.items()}

    def compute_accuracy(
        self,
        sequences: Union[List[str], str],
        batch_size: int = 1,
        pass_mode: str = "forward",
        tokens_list: List[str] = None,
        silent: bool = False,
    ) -> float:
        """Compute model accuracy from the input sequences

        Args:
            sequences (Union[List[str],str]): list of sequence or fasta file
            batch_size ([type], optional): [description]. Defaults to 1.
            pass_mode ([type], optional): [description]. Defaults to "forward".
            tokens_list ([type], optional): [description]. Defaults to None.

        Returns:
            [type]: [description]
        """
        if tokens_list is None:
            tokens_list = NATURAL_AAS_LIST

        if isinstance(sequences, str):
            sequences = load_fasta(sequences)
        _check_sequence(sequences, self.model_dir, 1024)

        inputs, labels, tokens = self._process_sequences_and_tokens(
            sequences, tokens_list
        )
        logits = self._compute_logits(inputs, batch_size, pass_mode, silent=silent)
        logits, labels = self._filter_logits(logits, labels, tokens)
        accuracy = self._compute_accuracy(logits, labels)

        return accuracy

    def compute_calibration(
        self,
        sequences: Union[List[str], str],
        batch_size: int = 1,
        pass_mode: str = "forward",
        tokens_list: Optional[List[str]] = None,
        n_bins: int = 10,
        silent: bool = False,
    ) -> Dict[str, Any]:
        """Compute model calibration from the input sequences

        Args:
            sequences_list : [description]
            batch_size : [description]. Defaults to 1.
            pass_mode : [description]. Defaults to "forward".
            tokens_list : [description]. Defaults to None.
            n_bins : [description]. Defaults to 10.
            silent: display or not progress bar
        Returns:
            [Dict]: [description]
        """
        if tokens_list is None:
            tokens_list = NATURAL_AAS_LIST

        if isinstance(sequences, str):
            sequences = load_fasta(sequences)

        _check_sequence(sequences, self.model_dir, 1024)

        inputs, labels, tokens = self._process_sequences_and_tokens(
            sequences, tokens_list
        )
        logits = self._compute_logits(inputs, batch_size, pass_mode, silent=silent)
        logits, labels = self._filter_logits(logits, labels, tokens)
        calibration_dict = self._compute_calibration(logits, labels, n_bins)

        return calibration_dict

    def load_model(self, model_dir: str, map_location=None):
        """Load state_dict a finetune pytorch model ro a checkpoint directory

        More informations about how to load a model with map_location:
            https://pytorch.org/tutorials/beginner/saving_loading_models.html#saving-loading-model-for-inference

        Args:
            model_dir: path file of the pt model or checkpoint.
                       the checkpoint should be a pytorch model checkpoint
        """
        if not os.path.isfile(model_dir):
            raise FileNotFoundError

        if model_dir.endswith(".pt"):
            load_model = torch.load(model_dir)
            log.info("Load model %s" % model_dir)
        elif model_dir.endswith(".ckpt"):
            load_model = convert_ckpt_to_statedict(torch.load(model_dir)["state_dict"])
            log.info("Load checkpoint %s" % model_dir)
        else:
            raise ValueError("Expecting a .pt or .ckpt file")

        if self.multi_gpu:
            self.model.module.load_state_dict(load_model, map_location)  # type: ignore
        else:
            self.model.load_state_dict(load_model, map_location)  # type: ignore
            self.model.eval()  # type: ignore

    def save_model(self, exp_path: str, lightning_model: pl.LightningModule):
        """Save pytorch model in logs directory

        Args:
            exp_path (str): path of the experiments directory in the logs
        """
        version = get_logs_version(exp_path)
        model_dir = self.model_dir.replace("/", "_")
        if version is not None:
            save_name = os.path.join(exp_path, version, model_dir + "_finetuned.pt")
        else:
            save_name = os.path.join(exp_path, model_dir + "_finetuned.pt")
        torch.save(lightning_model.model.state_dict(), save_name)

        log.info("Model save at %s." % save_name)

        return save_name

    def train_masked(
        self,
        train_sequences: Union[List[str], str],
        lr: float = 1.0e-5,
        warmup_updates: int = 1024,
        warmup_init_lr: float = 1e-7,
        epochs: int = 10,
        batch_size: int = 2,
        acc_batch_size: int = 256,
        masking_ratio: float = 0.025,
        masking_prob: float = 0.8,
        random_token_prob: float = 0.15,
        toks_per_batch: int = 2048,
        filter_len=1024,
        accelerator: str = "ddp",
        amp_level: str = "O2",
        precision: int = 16,
        logs_save_dir: str = "logs",
        logs_name_exp: str = "finetune_masked",
        checkpoint: Optional[str] = None,
        save_last_checkpoint: bool = True,
    ):
        """Function to finetune a model on a specific dataset

        This function will finetune the choosen model on a dataset of
        sequences with pytorch ligthening. You can modify the masking ratio of AA
        in the arguments for better convergence.
        Be careful with the accelerator that you use. DDP accelerator will
        launch multiple python process and do not be use in a notebook.

        More informations on GPU/accelerator compatibility here :
            https://pytorch-lightning.readthedocs.io/en/stable/advanced/multi_gpu.html
        The wisest choice would be to use DDP for multi-gpu training.

        Args:
            train_sequences : Could be a list of sequences or the path of a
                              fasta file with multiple seqRecords
            lr : learning rate for training phase. Defaults to 1.0e-5.
            warmup_updates : Number of warming updates, number of step while increasing
            the leraning rate. Defaults to 1024.
            warmup_init_lr :  Initial lr for warming_update. Defaults to 1e-7.
            epochs :  number of epoch for training. Defaults to 10.
            batch_size :  number of sequence to consider in a batch. Defaults to 2.
            acc_batch_size : accumulated batch size Defaults to 2048.
            masking_ratio : ratio of tokens to be masked. Defaults to 0.025.
            masking_prob :  probability that the chose token is replaced with a mask token.
                            Defaults to 0.8.
            random_token_prob : probability that the chose token is replaced with a random token.
                                Defaults to 0.1.
            toks_per_batch: Maximum number of token to consider in a batch.Defaults to 2048.
                            This argument will set the number of sequences in a batch, which
                            is dynamically computed. Batch size use accumulate_grad_batches to compute
                            accumulate_grad_batches parameter.
            extra_toks_per_seq: Defaults to 2,
            filter_len : Size of sequence to filter. Defaults to 1024. (NOT USED)
            accelerator: type of accelerator for mutli-gpu processing (DPP recommanded)
            amp_level: allow mixed precision. Defaults to '02'
            precision: reducing precision allows to decrease the GPU memory needed.
                       Defaults to 16 (float16)
            logs_save_dir : Defaults directory to logs.
            logs_name_exp: Name of the experience in the logs.
            checkpoint : Path to a checkpoint file to restore training session.
            save_last_checkpoint: Save last checkpoint and 2 best trainings models
                                  to restore training session. Take a large amout of time and memory.
        """
        if isinstance(train_sequences, str):
            train_sequences = load_fasta(train_sequences)
        _check_sequence(train_sequences, self.model_dir, 1024)  # noqa: ignore

        fit_model = self.model.module if self.multi_gpu else self.model  # type: ignore
        alphabet = self._get_alphabet_dataloader()

        extra_toks_per_seq = int(alphabet.prepend_bos) + int(alphabet.append_eos)
        lightning_model = LightningModule(
            model=fit_model,
            alphabet=alphabet,
            lr=lr,
            warmup_updates=warmup_updates,
            warmup_init_lr=warmup_init_lr,
            warmup_end_lr=lr,
        )

        data_module = BioDataModule(
            train_sequences,
            alphabet,
            filter_len,
            batch_size,
            masking_ratio,
            masking_prob,
            random_token_prob,
            toks_per_batch,
            extra_toks_per_seq,
        )

        if torch.cuda.is_available():
            n_gpus = torch.cuda.device_count()
        else:
            log.warning("You try to train a transformers without GPU.")
            return

        logger = CSVLogger(logs_save_dir, name=logs_name_exp)
        checkpoint_callback = None

        if save_last_checkpoint:
            checkpoint_callback = [
                ModelCheckpoint(
                    save_last=True,
                    save_top_k=2,
                    mode="max",
                    monitor="val_acc",
                    every_n_val_epochs=3,
                )
            ]

        trainer = Trainer(
            gpus=n_gpus,
            amp_level=amp_level,
            precision=precision,
            accumulate_grad_batches=acc_batch_size // batch_size,
            max_epochs=epochs,
            logger=logger,
            accelerator=accelerator,
            replace_sampler_ddp=False,
            resume_from_checkpoint=checkpoint,
            callbacks=checkpoint_callback,
        )

        trainer.fit(lightning_model, data_module)

<<<<<<< HEAD
        save_path = join(logs_save_dir, logs_name_exp)
        save_path = str(Path(save_path).resolve())
=======
        save_path = str(Path(join(logs_save_dir, logs_name_exp)).resolve())
>>>>>>> 997abf4a
        if accelerator == "ddp":
            rank = os.environ.get("LOCAL_RANK", None)
            rank = int(rank) if rank is not None else None  # type: ignore
            if rank == 0:
                self.save_model(save_path, lightning_model)
        else:
            self.save_model(save_path, lightning_model)

        if self.multi_gpu:
            self.model = DataParallel(lightning_model.model).to(self._device)
        else:
            self.model = lightning_model.model.to(self._device)

        log.info("Training completed.")<|MERGE_RESOLUTION|>--- conflicted
+++ resolved
@@ -928,12 +928,7 @@
 
         trainer.fit(lightning_model, data_module)
 
-<<<<<<< HEAD
-        save_path = join(logs_save_dir, logs_name_exp)
-        save_path = str(Path(save_path).resolve())
-=======
         save_path = str(Path(join(logs_save_dir, logs_name_exp)).resolve())
->>>>>>> 997abf4a
         if accelerator == "ddp":
             rank = os.environ.get("LOCAL_RANK", None)
             rank = int(rank) if rank is not None else None  # type: ignore
