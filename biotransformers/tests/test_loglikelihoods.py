--- conflicted
+++ resolved
@@ -47,15 +47,6 @@
         tokens_list=tokens_list,
         pass_mode=pass_mode,
     )
-<<<<<<< HEAD
     assert len(loglikelihoods) == len(test_sequences)
-=======
-    print(
-        "batch_size:", batch_size, "tokens_list:", tokens_list, "pass_mode:", pass_mode
-    )
-    print(loglikelihoods)
-    assert isinstance(loglikelihoods, np.ndarray)
-    assert loglikelihoods.shape == (len(test_sequences),)
->>>>>>> 882ed8a3
     for loglikelihood in loglikelihoods:
         assert loglikelihood <= 0 or np.isnan(loglikelihood)