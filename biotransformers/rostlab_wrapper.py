"""
This script defines a class which inherits from the TransformersWrapper class, and is
specific to the Rostlab models (eg ProtBert and ProtBert-BFD) developed by
hugging face
- ProtBert: https://huggingface.co/Rostlab/prot_bert
- ProtBert BFD: https://huggingface.co/Rostlab/prot_bert_bfd
"""
<<<<<<< HEAD
from copy import deepcopy
from typing import Dict, List
=======
from typing import Dict, List, Tuple
>>>>>>> e19f5319

import torch
from transformers import BertForMaskedLM, BertTokenizer

from .transformers_wrappers import (
<<<<<<< HEAD
    TransformersInferenceConfig,
=======
>>>>>>> e19f5319
    TransformersModelProperties,
    TransformersWrapper,
)

rostlab_list = ["Rostlab/prot_bert", "Rostlab/prot_bert_bfd"]
DEFAULT_MODEL = "Rostlab/prot_bert"


class RostlabWrapper(TransformersWrapper):
    """
    Class that uses a rostlab type of pretrained transformers model to evaluate
    a protein likelihood so as other insights.
    """

    def __init__(self, model_dir: str, device: str = None):

        if model_dir not in rostlab_list:
            print(
                f"Model dir '{model_dir}' not recognized. "
                f"Using '{DEFAULT_MODEL}' as default"
            )
            model_dir = DEFAULT_MODEL

        super().__init__(model_dir, _device=device)

        self.tokenizer = BertTokenizer.from_pretrained(
            model_dir, do_lower_case=False, padding=True
        )
        self.model_dir = model_dir
        self.model = (
            BertForMaskedLM.from_pretrained(self.model_dir).eval().to(self._device)
        )

        self.mask_pipeline = None

    @property
    def clean_model_id(self) -> str:
        """Clean model ID (in case the model directory is not)"""
        return self.model_id.replace("rostlab/", "")

    @property
    def model_property(self) -> TransformersModelProperties:
        """Returns a class with model properties"""
        return TransformersModelProperties(
            num_sep_tokens=2, begin_token=True, end_token=True
        )

    @property
    def model_vocab_tokens(self) -> List[str]:
        """List of all vocabulary tokens to consider (as strings), which may be a subset
        of the model vocabulary (based on self.vocab_token_list)"""
        voc = (
            self.vocab_token_list
            if self.vocab_token_list is not None
            else self.tokenizer.vocab
        )
        return voc

    @property
    def model_vocabulary(self) -> List[str]:
        """Returns the whole vocabulary list"""
        return list(self.tokenizer.vocab.keys())

    @property
    def vocab_size(self) -> int:
        """Returns the whole vocabulary size"""
        return len(list(self.tokenizer.vocab.keys()))

    @property
    def model_vocab_ids(self) -> List[int]:
        """List of all vocabulary IDs to consider (as ints), which may be a subset
        of the model vocabulary (based on self.vocab_token_list)"""
        vocab_ids = [
            self.tokenizer.convert_tokens_to_ids(tok) for tok in self.model_vocab_tokens
        ]
        return vocab_ids

    @property
    def mask_token(self) -> str:
        """Representation of the mask token (as a string)"""
        return self.tokenizer.mask_token  # "[MASK]"

    @property
    def pad_token(self) -> str:
        """Representation of the pad token (as a string)"""
        return self.tokenizer.pad_token  # "[PAD]"

    @property
    def begin_token(self) -> str:
        """Representation of the beginning of sentence token (as a string)"""
        return "[CLS]"

    @property
    def end_token(self) -> str:
        """Representation of the end of sentence token (as a string)."""
        return "[SEP]"

    @property
    def token_to_id(self):
        """Returns a function which maps tokens to IDs"""
        return lambda x: self.tokenizer.convert_tokens_to_ids(x)

<<<<<<< HEAD
    def inference_config(self) -> TransformersInferenceConfig:
        return TransformersInferenceConfig(False)

    def load_pipeline(self):
        """Load pipeline as attribute"""
        if self.mask_pipeline is None:
            self.load_model()
            self.mask_pipeline = pipeline(
                "fill-mask",
                model=self.model,
                tokenizer=self.tokenizer,
                top_k=self.tokenizer.vocab_size,
                device=0,
            )

    def compute_masked_input(
        self,
        sequence: str,
        seq_id: int,
    ) -> List:
        """
        Function to compute a masked input based on a sequence, a sequence id,
        and a configuration.

        Args:
            sequence (str): [description]
            seq_id (int): [description]
            inference_config (TransformersInferenceConfig, optional):
                                                [description]. Defaults to None.

        Returns:
            List: [description]
        """
        inference_config = self.inference_config()

        # Compute the masked sequences to input the model
        if inference_config.mutation_dicts_list is None:
            # Compute masks for all tokens in the sequence
            masks = [sequence for _ in range(len(sequence))]
            for i in range(len(masks)):
                s = list(masks[i])
                s[i] = self.mask_token
                masks[i] = " ".join(s)
        else:
            # Only compute masks for mutated tokens
            masks = [
                sequence
                for _ in range(len(inference_config.mutation_dicts_list[seq_id]))
            ]
            for i, mut_aa_pos in enumerate(
                inference_config.mutation_dicts_list[seq_id].keys()
            ):
                s = list(masks[i])
                s[mut_aa_pos] = self.mask_token
                masks[i] = " ".join(s)
        return masks

    def _compute_masked_output(
        self,
        sequences_list: List[str],
        batch_size: int,
    ) -> Dict[torch.tensor, torch.tensor]:
        """
        Function which computes logits and embeddings based on a list of sequences,
        a provided batch size and an inference configuration. The output is obtained
        by masking sequentially each amino-acid of the sequence (or only mutated amino-
        acids if specified this way), following a "masked inference" approach.

        Args:
            sequences_list (list): [description]
            batch_size (int): [description]
            inference_config (TransformersInferenceConfig): [description]

        Returns:
            Dict[torch.tensor, torch.tensor]:
                    * Logits: [num_seqs, max_len_seqs+2, vocab_size]
                    * Embeddings: None
        """

        # Load mask pipeline
        self.load_pipeline()

        # Initialize probs lists
        probs = []  # [num_seqs, max_len_seqs+2, vocab_size]
        # Mask pipeline doesn't return hidden states
        embeddings = None
        # maximum sequene length (for padding)
        max_seq_len = max([len(seq) for seq in sequences_list])
        # Loop over sequences
        for seq_id, sequence in tqdm(enumerate(sequences_list)):

            masks = self.compute_masked_input(sequence=sequence, seq_id=seq_id)

            # Define batch size and number of iterations for each sequence
            batch_size = len(masks) if len(masks) < batch_size else batch_size
            num_batch_iter = int(np.ceil(len(masks) / batch_size))
            if seq_id == 0:
                print("Batch size: ", batch_size)
                print("Number of batch iterations: ", num_batch_iter)
=======
    @property
    def embeddings_size(self) -> int:
        """Returns size of the embeddings"""
        return self.model.config.hidden_size

    def _process_sequences_and_tokens(
        self, sequences_list: List[str], tokens_list: List[str]
    ) -> Tuple[Dict[str, torch.tensor], torch.tensor, List[int]]:
        """Function to transform tokens string to IDs; it depends on the model used"""
        tokens = []
        for token in tokens_list:
            if token not in self.model_vocabulary:
                print("Warnings; token", token, "does not belong to model vocabulary")
            else:
                tokens.append(self.token_to_id(token))

        separated_sequences_list = [" ".join(seq) for seq in sequences_list]
        encoded_inputs = self.tokenizer(
            separated_sequences_list, return_tensors="pt", padding=True,
        ).to("cpu")
>>>>>>> e19f5319

        return encoded_inputs, encoded_inputs["input_ids"], tokens

    def _model_pass(
        self, model_inputs: Dict[str, torch.tensor]
    ) -> Tuple[torch.Tensor, torch.Tensor]:
        """
        Function which computes logits and embeddings based on a dict of sequences 
        tensors, a provided batch size and an inference configuration. The output is 
        obtained by computing a forward pass through the model ("forward inference")

        Args:
            model_inputs (Dict[str, torch.tensor]): [description]

        Returns:
            Tuple[torch.tensor, torch.tensor]:
                    * logits [num_seqs, max_len_seqs, vocab_size]
                    * embeddings [num_seqs, max_len_seqs+1, embedding_size]
        """
<<<<<<< HEAD

        # If local mutations only, for each sequence replace all mutated amino-acids
        # by a mask (there may be several masks in the same sentence)
        inference_config = self.inference_config()

        if (inference_config.mutation_dicts_list is not None) & (
            inference_config.all_masks_forward_local_bool
        ):
            input_list = deepcopy(sequences_list)
            for seq_id in range(len(sequences_list)):
                if len(inference_config.mutation_dicts_list[seq_id]) > 0:
                    mutated_tokens = inference_config.mutation_dicts_list[seq_id].keys()
                    masked_seq = list(input_list[seq_id])
                    for i, aa in enumerate(masked_seq):
                        masked_seq[i] = (
                            aa if i not in mutated_tokens else self.mask_token
                        )
                    input_list[seq_id] = masked_seq
        else:
            input_list = deepcopy(sequences_list)

        if inference_config.mutation_dicts_list is not None:
            print(
                "Mask all mutated tokens at once"
                if inference_config.all_masks_forward_local_bool
                else "All mutated tokens visible"
            )

        num_batch_iter = int(np.ceil(len(sequences_list) / batch_size))
        logits = torch.Tensor()  # [num_seqs, max_len_seqs+2, vocab_size]
        embeddings = torch.Tensor()  # [num_seqs, max_len_seqs+2, embedding_size]

        input_sep_sequences_list = [" ".join(seq) for seq in input_list]
        encoded_inputs = self.tokenizer(
            input_sep_sequences_list, return_tensors="pt", padding=True
        )

        for batch_encoded in tqdm(
            self._generate_dict_chunks(encoded_inputs, batch_size), total=num_batch_iter
        ):
            batch_encoded_inputs = {
                key: value.to(self._device) for key, value in batch_encoded.items()
=======
        with torch.no_grad():
            model_inputs = {
                key: value.to(self._device) for key, value in model_inputs.items()
>>>>>>> e19f5319
            }
            model_outputs = self.model(**model_inputs, output_hidden_states=True)
            logits = model_outputs.logits.detach().cpu()
            embeddings = model_outputs.hidden_states[-1].detach().cpu()

        return logits, embeddings<|MERGE_RESOLUTION|>--- conflicted
+++ resolved
@@ -5,24 +5,12 @@
 - ProtBert: https://huggingface.co/Rostlab/prot_bert
 - ProtBert BFD: https://huggingface.co/Rostlab/prot_bert_bfd
 """
-<<<<<<< HEAD
-from copy import deepcopy
-from typing import Dict, List
-=======
 from typing import Dict, List, Tuple
->>>>>>> e19f5319
 
 import torch
 from transformers import BertForMaskedLM, BertTokenizer
 
-from .transformers_wrappers import (
-<<<<<<< HEAD
-    TransformersInferenceConfig,
-=======
->>>>>>> e19f5319
-    TransformersModelProperties,
-    TransformersWrapper,
-)
+from .transformers_wrappers import TransformersModelProperties, TransformersWrapper
 
 rostlab_list = ["Rostlab/prot_bert", "Rostlab/prot_bert_bfd"]
 DEFAULT_MODEL = "Rostlab/prot_bert"
@@ -122,107 +110,6 @@
         """Returns a function which maps tokens to IDs"""
         return lambda x: self.tokenizer.convert_tokens_to_ids(x)
 
-<<<<<<< HEAD
-    def inference_config(self) -> TransformersInferenceConfig:
-        return TransformersInferenceConfig(False)
-
-    def load_pipeline(self):
-        """Load pipeline as attribute"""
-        if self.mask_pipeline is None:
-            self.load_model()
-            self.mask_pipeline = pipeline(
-                "fill-mask",
-                model=self.model,
-                tokenizer=self.tokenizer,
-                top_k=self.tokenizer.vocab_size,
-                device=0,
-            )
-
-    def compute_masked_input(
-        self,
-        sequence: str,
-        seq_id: int,
-    ) -> List:
-        """
-        Function to compute a masked input based on a sequence, a sequence id,
-        and a configuration.
-
-        Args:
-            sequence (str): [description]
-            seq_id (int): [description]
-            inference_config (TransformersInferenceConfig, optional):
-                                                [description]. Defaults to None.
-
-        Returns:
-            List: [description]
-        """
-        inference_config = self.inference_config()
-
-        # Compute the masked sequences to input the model
-        if inference_config.mutation_dicts_list is None:
-            # Compute masks for all tokens in the sequence
-            masks = [sequence for _ in range(len(sequence))]
-            for i in range(len(masks)):
-                s = list(masks[i])
-                s[i] = self.mask_token
-                masks[i] = " ".join(s)
-        else:
-            # Only compute masks for mutated tokens
-            masks = [
-                sequence
-                for _ in range(len(inference_config.mutation_dicts_list[seq_id]))
-            ]
-            for i, mut_aa_pos in enumerate(
-                inference_config.mutation_dicts_list[seq_id].keys()
-            ):
-                s = list(masks[i])
-                s[mut_aa_pos] = self.mask_token
-                masks[i] = " ".join(s)
-        return masks
-
-    def _compute_masked_output(
-        self,
-        sequences_list: List[str],
-        batch_size: int,
-    ) -> Dict[torch.tensor, torch.tensor]:
-        """
-        Function which computes logits and embeddings based on a list of sequences,
-        a provided batch size and an inference configuration. The output is obtained
-        by masking sequentially each amino-acid of the sequence (or only mutated amino-
-        acids if specified this way), following a "masked inference" approach.
-
-        Args:
-            sequences_list (list): [description]
-            batch_size (int): [description]
-            inference_config (TransformersInferenceConfig): [description]
-
-        Returns:
-            Dict[torch.tensor, torch.tensor]:
-                    * Logits: [num_seqs, max_len_seqs+2, vocab_size]
-                    * Embeddings: None
-        """
-
-        # Load mask pipeline
-        self.load_pipeline()
-
-        # Initialize probs lists
-        probs = []  # [num_seqs, max_len_seqs+2, vocab_size]
-        # Mask pipeline doesn't return hidden states
-        embeddings = None
-        # maximum sequene length (for padding)
-        max_seq_len = max([len(seq) for seq in sequences_list])
-        # Loop over sequences
-        for seq_id, sequence in tqdm(enumerate(sequences_list)):
-
-            masks = self.compute_masked_input(sequence=sequence, seq_id=seq_id)
-
-            # Define batch size and number of iterations for each sequence
-            batch_size = len(masks) if len(masks) < batch_size else batch_size
-            num_batch_iter = int(np.ceil(len(masks) / batch_size))
-            if seq_id == 0:
-                print("Batch size: ", batch_size)
-                print("Number of batch iterations: ", num_batch_iter)
-=======
     @property
     def embeddings_size(self) -> int:
         """Returns size of the embeddings"""
@@ -241,9 +128,10 @@
 
         separated_sequences_list = [" ".join(seq) for seq in sequences_list]
         encoded_inputs = self.tokenizer(
-            separated_sequences_list, return_tensors="pt", padding=True,
+            separated_sequences_list,
+            return_tensors="pt",
+            padding=True,
         ).to("cpu")
->>>>>>> e19f5319
 
         return encoded_inputs, encoded_inputs["input_ids"], tokens
 
@@ -251,8 +139,8 @@
         self, model_inputs: Dict[str, torch.tensor]
     ) -> Tuple[torch.Tensor, torch.Tensor]:
         """
-        Function which computes logits and embeddings based on a dict of sequences 
-        tensors, a provided batch size and an inference configuration. The output is 
+        Function which computes logits and embeddings based on a dict of sequences
+        tensors, a provided batch size and an inference configuration. The output is
         obtained by computing a forward pass through the model ("forward inference")
 
         Args:
@@ -263,54 +151,9 @@
                     * logits [num_seqs, max_len_seqs, vocab_size]
                     * embeddings [num_seqs, max_len_seqs+1, embedding_size]
         """
-<<<<<<< HEAD
-
-        # If local mutations only, for each sequence replace all mutated amino-acids
-        # by a mask (there may be several masks in the same sentence)
-        inference_config = self.inference_config()
-
-        if (inference_config.mutation_dicts_list is not None) & (
-            inference_config.all_masks_forward_local_bool
-        ):
-            input_list = deepcopy(sequences_list)
-            for seq_id in range(len(sequences_list)):
-                if len(inference_config.mutation_dicts_list[seq_id]) > 0:
-                    mutated_tokens = inference_config.mutation_dicts_list[seq_id].keys()
-                    masked_seq = list(input_list[seq_id])
-                    for i, aa in enumerate(masked_seq):
-                        masked_seq[i] = (
-                            aa if i not in mutated_tokens else self.mask_token
-                        )
-                    input_list[seq_id] = masked_seq
-        else:
-            input_list = deepcopy(sequences_list)
-
-        if inference_config.mutation_dicts_list is not None:
-            print(
-                "Mask all mutated tokens at once"
-                if inference_config.all_masks_forward_local_bool
-                else "All mutated tokens visible"
-            )
-
-        num_batch_iter = int(np.ceil(len(sequences_list) / batch_size))
-        logits = torch.Tensor()  # [num_seqs, max_len_seqs+2, vocab_size]
-        embeddings = torch.Tensor()  # [num_seqs, max_len_seqs+2, embedding_size]
-
-        input_sep_sequences_list = [" ".join(seq) for seq in input_list]
-        encoded_inputs = self.tokenizer(
-            input_sep_sequences_list, return_tensors="pt", padding=True
-        )
-
-        for batch_encoded in tqdm(
-            self._generate_dict_chunks(encoded_inputs, batch_size), total=num_batch_iter
-        ):
-            batch_encoded_inputs = {
-                key: value.to(self._device) for key, value in batch_encoded.items()
-=======
         with torch.no_grad():
             model_inputs = {
                 key: value.to(self._device) for key, value in model_inputs.items()
->>>>>>> e19f5319
             }
             model_outputs = self.model(**model_inputs, output_hidden_states=True)
             logits = model_outputs.logits.detach().cpu()
