# Byte-compiled / optimized / DLL files
__pycache__/
*.py[cod]
*$py.class

# C extensions
*.so

# Distribution / packaging
.Python
build/
develop-eggs/
dist/
downloads/
eggs/
.eggs/
lib/
lib64/
parts/
sdist/
var/
wheels/
pip-wheel-metadata/
share/python-wheels/
*.egg-info/
.installed.cfg
*.egg
MANIFEST
deploy.md
notebooks/

# PyInstaller
#  Usually these files are written by a python script from a template
#  before PyInstaller builds the exe, so as to inject date/other infos into it.
*.manifest
*.spec

# Installer logs
pip-log.txt
pip-delete-this-directory.txt

# Unit test / coverage reports
htmlcov/
.tox/
.nox/
.coverage
.coverage.*
.cache
nosetests.xml
coverage.xml
*.cover
*.py,cover
.hypothesis/
.pytest_cache/

# Translations
*.mo
*.pot

# Django stuff:
*.log
local_settings.py
db.sqlite3
db.sqlite3-journal

# Flask stuff:
instance/
.webassets-cache

# Scrapy stuff:
.scrapy

# Sphinx documentation
docs/_build/
<<<<<<< HEAD
docs/source/_build/html
=======
docs/source/_build/
>>>>>>> 209f8ec0

# PyBuilder
target/

# Jupyter Notebook
.ipynb_checkpoints

# IPython
profile_default/
ipython_config.py

# pyenv
.python-version
.vscode/
logs/

# pipenv
#   According to pypa/pipenv#598, it is recommended to include Pipfile.lock in version control.
#   However, in case of collaboration, if having platform-specific dependencies or dependencies
#   having no cross-platform support, pipenv may install dependencies that don't work, or not
#   install all needed dependencies.
#Pipfile.lock

# PEP 582; used by e.g. github.com/David-OConnor/pyflow
__pypackages__/

# Celery stuff
celerybeat-schedule
celerybeat.pid

# SageMath parsed files
*.sage.py

# Environments
.env
.venv
env/
venv/
ENV/
env.bak/
venv.bak/

# Spyder project settings
.spyderproject
.spyproject

# Rope project settings
.ropeproject

# mkdocs documentation
/site

# mypy
.mypy_cache/
.dmypy.json
dmypy.json

# Pyre type checker
.pyre/

#model checkpoint
*.pt<|MERGE_RESOLUTION|>--- conflicted
+++ resolved
@@ -72,11 +72,7 @@
 
 # Sphinx documentation
 docs/_build/
-<<<<<<< HEAD
 docs/source/_build/html
-=======
-docs/source/_build/
->>>>>>> 209f8ec0
 
 # PyBuilder
 target/
