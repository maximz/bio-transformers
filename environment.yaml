--- conflicted
+++ resolved
@@ -4,13 +4,8 @@
   - defaults
 dependencies:
   - python=3.7
-<<<<<<< HEAD
-  - pre-commit=2.2.0
-  - pip:
-=======
   - pip:
     - pre-commit=2.2.0
->>>>>>> 997abf4a
     - biopython==1.78
     - fair-esm==0.3.1
     - m2r2==0.2.7
